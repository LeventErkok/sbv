--- conflicted
+++ resolved
@@ -2235,16 +2235,9 @@
 
 -- | Configuration for TP
 data TPOptions = TPOptions {
-<<<<<<< HEAD
          ribbonLength :: Int  -- ^ Line length for TP proofs
        , quiet        :: Bool -- ^ No messages what-so-ever for successful steps. (Will print if something fails)
-       , measureTime  :: Bool -- ^ Print time/statistics. If quiet is True, then measureTime is ignored.
-=======
-         ribbonLength      :: Int  -- ^ Line length for TP proofs
-       , firstifyUniqueLen :: Int  -- ^ Unique length used for firstified names.
-       , quiet             :: Bool -- ^ No messages what-so-ever for successful steps. (Will print if something fails)
-       , printStats        :: Bool -- ^ Print time/statistics. If quiet is True, then measureTime is ignored.
->>>>>>> 2c1f3534
+       , printStats   :: Bool -- ^ Print time/statistics. If quiet is True, then measureTime is ignored.
        }
 
 -- | Ignore internal names and those the user told us to
