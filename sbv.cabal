Name:          sbv
Version:       0.9.19
Category:      Formal Methods, Theorem Provers, Bit vectors, Symbolic Computation, Math
Synopsis:      Symbolic bit vectors: Bit-precise verification and automatic C-code generation.
Description:   Express properties about bit-precise Haskell programs and automatically prove
               them using SMT solvers. Automatically generate C programs from Haskell functions.
               The SBV library adds support for symbolic bit vectors, allowing formal models of
               bit-precise programs to be created.
               .
               >   $ ghci -XScopedTypeVariables
               >   Prelude> :m Data.SBV
               >   Prelude Data.SBV> prove $ \(x::SWord8) -> x `shiftL` 2 .== 4*x
               >   Q.E.D.
               >   Prelude Data.SBV> prove $ forAll ["x"] $ \(x::SWord8) -> x `shiftL` 2 .== x
               >   Falsifiable. Counter-example:
               >     x = 128 :: SWord8
               .
               The library introduces the following types and concepts:
               .
                 * 'SBool': Symbolic Booleans (bits)
               .
                 * 'SWord8', 'SWord16', 'SWord32', 'SWord64': Symbolic Words (unsigned)
               .
                 * 'SInt8',  'SInt16',  'SInt32',  'SInt64': Symbolic Ints (signed)
               .
                 * 'SArray', 'SFunArray': Flat arrays of symbolic values
               .
                 * Symbolic polynomials over GF(2^n), and polynomial arithmetic
               .
                 * Uninterpreted constants and functions over symbolic values, with user
                   defined SMT-Lib axioms
               .
               Predicates (i.e., functions that return 'SBool') built out of
               these types can be:
               .
                 * proven correct via an external SMT solver (the 'prove' function)
               .
                 * checked for satisfiability (the 'sat' and 'allSat' functions)
               .
                 * quick-checked
               .
               The SBV library can also compile Haskell functions that manipulate symbolic
               values directly to C, rendering them as straight-line C programs.
               .
               In addition to the library, the installation will create the
               executable @SBVUnitTests@. You should run it once the installation is complete,
               to make sure the unit tests are run and all is well.
               .
               SBV is hosted at GitHub: <http://github.com/LeventErkok/sbv>. Comments,
               bug reports, and patches are always welcome.
               .
               Galois, Inc. (<http://www.galois.com>) has contributed to the development of SBV,
               by providing time and computing machinery. The following people reported bugs,
               provided comments/feedback, or contributed to the development of SBV in various ways:
<<<<<<< HEAD
               Iavor Diatchki, Lee Pike, Austin Seipp, Don Stewart, and Josef Svenningsson.
=======
               Ian Blumenfeld, Ian Calvert, Iavor Diatchki, Lee Pike, Austin Seipp, Don Stewart, and Josef Svenningsson.
>>>>>>> cc6dbfd9

Copyright:     Levent Erkok, 2010-2011
License:       BSD3
License-file:  LICENSE
Stability:     Experimental
Author:        Levent Erkok
Homepage:      http://github.com/LeventErkok/sbv
Bug-reports:   http://github.com/LeventErkok/sbv/issues
Maintainer:    Levent Erkok (erkokl@gmail.com)
Build-Type:    Custom
Cabal-Version: >= 1.6
Data-Files: SBVUnitTest/GoldFiles/*.gold
Extra-Source-Files: INSTALL, README, COPYRIGHT

source-repository head
    type:       git
    location:   git://github.com/LeventErkok/sbv.git

Library
  ghc-options     : -Wall
  ghc-prof-options: -auto-all -caf-all
  Build-Depends   : base                >= 3 && < 5
                  , deepseq             >= 1.1.0.2
                  , process             >= 1.0.1.3
                  , containers          >= 0.3.0.0
                  , QuickCheck          >= 2.4.0.1
                  , strict-concurrency  >= 0.2.4.1
                  , old-time            >= 1.0.0.5
                  , mtl                 >= 2.0.1.0
                  , array               >= 0.3.0.1
                  , HUnit               >= 1.2.2.3
                  , directory           >= 1.0.1.1
                  , filepath            >= 1.1.0.4
                  , pretty              >= 1.0.1.1
                  , random              >= 1.0.0.2
                  , vector              >= 0.7.0.1
                  , bytestring          >= 0.9.1.9
                  , cryptocipher        >= 0.2.8
  Exposed-modules : Data.SBV
                  , Data.SBV.Internals
                  , Data.SBV.Examples.BitPrecise.BitTricks
                  , Data.SBV.Examples.BitPrecise.Legato
                  , Data.SBV.Examples.CodeGeneration.AddSub
                  , Data.SBV.Examples.CodeGeneration.Fibonacci
                  , Data.SBV.Examples.CodeGeneration.GCD
                  , Data.SBV.Examples.CodeGeneration.PopulationCount
                  , Data.SBV.Examples.Crypto.AES
                  , Data.SBV.Examples.Crypto.RC4
                  , Data.SBV.Examples.Polynomials.Polynomials
                  , Data.SBV.Examples.PrefixSum.PrefixSum
                  , Data.SBV.Examples.Puzzles.DogCatMouse
                  , Data.SBV.Examples.Puzzles.Euler185
                  , Data.SBV.Examples.Puzzles.MagicSquare
                  , Data.SBV.Examples.Puzzles.NQueens
                  , Data.SBV.Examples.Puzzles.Sudoku
                  , Data.SBV.Examples.Puzzles.U2Bridge
                  , Data.SBV.Examples.Uninterpreted.AUF
                  , Data.SBV.Examples.Uninterpreted.Function
  Other-modules   : Data.SBV.BitVectors.Data
                  , Data.SBV.BitVectors.Model
                  , Data.SBV.BitVectors.Splittable
                  , Data.SBV.BitVectors.Polynomial
                  , Data.SBV.BitVectors.PrettyNum
                  , Data.SBV.Compilers.C
                  , Data.SBV.Compilers.CodeGen
                  , Data.SBV.SMT.SMT
                  , Data.SBV.SMT.SMTLib
                  , Data.SBV.Provers.Prover
                  , Data.SBV.Provers.SExpr
                  , Data.SBV.Provers.Yices
                  , Data.SBV.Utils.Boolean
                  , Data.SBV.Utils.TDiff
                  , Data.SBV.Utils.SBVTest
                  , Data.SBV.Utils.Lib
                  , Data.SBV.Examples.Arrays.Memory
                  , Data.SBV.Examples.Basics.BasicTests
                  , Data.SBV.Examples.Basics.Higher
                  , Data.SBV.Examples.Basics.Index
                  , Data.SBV.Examples.Basics.ProofTests
                  , Data.SBV.Examples.Basics.QRem
                  , Data.SBV.Examples.CRC.CCITT
                  , Data.SBV.Examples.CRC.CCITT_Unidir
                  , Data.SBV.Examples.CRC.GenPoly
                  , Data.SBV.Examples.CRC.Parity
                  , Data.SBV.Examples.CRC.USB5
                  , Data.SBV.Examples.Puzzles.PowerSet
                  , Data.SBV.Examples.Puzzles.Temperature
                  , Data.SBV.Examples.Uninterpreted.Uninterpreted
                  , Data.SBV.TestSuite.Arrays.Memory
                  , Data.SBV.TestSuite.Basics.Arithmetic
                  , Data.SBV.TestSuite.Basics.BasicTests
                  , Data.SBV.TestSuite.Basics.Higher
                  , Data.SBV.TestSuite.Basics.Index
                  , Data.SBV.TestSuite.Basics.ProofTests
                  , Data.SBV.TestSuite.Basics.QRem
                  , Data.SBV.TestSuite.BitPrecise.BitTricks
                  , Data.SBV.TestSuite.BitPrecise.Legato
                  , Data.SBV.TestSuite.CodeGeneration.AddSub
                  , Data.SBV.TestSuite.CodeGeneration.CgTests
                  , Data.SBV.TestSuite.CodeGeneration.Fibonacci
                  , Data.SBV.TestSuite.CodeGeneration.GCD
                  , Data.SBV.TestSuite.CodeGeneration.PopulationCount
                  , Data.SBV.TestSuite.Crypto.AES
                  , Data.SBV.TestSuite.CRC.CCITT
                  , Data.SBV.TestSuite.CRC.CCITT_Unidir
                  , Data.SBV.TestSuite.CRC.GenPoly
                  , Data.SBV.TestSuite.CRC.Parity
                  , Data.SBV.TestSuite.CRC.USB5
                  , Data.SBV.TestSuite.PrefixSum.PrefixSum
                  , Data.SBV.TestSuite.Polynomials.Polynomials
                  , Data.SBV.TestSuite.Puzzles.DogCatMouse
                  , Data.SBV.TestSuite.Puzzles.Euler185
                  , Data.SBV.TestSuite.Puzzles.MagicSquare
                  , Data.SBV.TestSuite.Puzzles.NQueens
                  , Data.SBV.TestSuite.Puzzles.PowerSet
                  , Data.SBV.TestSuite.Puzzles.Sudoku
                  , Data.SBV.TestSuite.Puzzles.U2Bridge
                  , Data.SBV.TestSuite.Puzzles.Temperature
                  , Data.SBV.TestSuite.Uninterpreted.AUF
                  , Data.SBV.TestSuite.Uninterpreted.Uninterpreted
                  , Data.SBV.TestSuite.Uninterpreted.Function

Executable SBVUnitTests
  main-is         : SBVUnitTest/SBVUnitTest.hs<|MERGE_RESOLUTION|>--- conflicted
+++ resolved
@@ -52,11 +52,7 @@
                Galois, Inc. (<http://www.galois.com>) has contributed to the development of SBV,
                by providing time and computing machinery. The following people reported bugs,
                provided comments/feedback, or contributed to the development of SBV in various ways:
-<<<<<<< HEAD
-               Iavor Diatchki, Lee Pike, Austin Seipp, Don Stewart, and Josef Svenningsson.
-=======
                Ian Blumenfeld, Ian Calvert, Iavor Diatchki, Lee Pike, Austin Seipp, Don Stewart, and Josef Svenningsson.
->>>>>>> cc6dbfd9
 
 Copyright:     Levent Erkok, 2010-2011
 License:       BSD3
